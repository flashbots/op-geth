--- conflicted
+++ resolved
@@ -42,36 +42,8 @@
 		Transactions: attrs.Transactions,
 		NoTxPool:     attrs.NoTxPool,
 	}
-<<<<<<< HEAD
 
-	payload, err := s.eth.Miner().BuildPayloadWithExtraData(args, attrs.ExtraData)
-	if err != nil {
-		log.Error("Failed to build payload", "err", err)
-		return nil, err
-	}
-
-	resCh := make(chan *engine.ExecutionPayloadEnvelope, 1)
-	go func() {
-		resCh <- payload.ResolveFull()
-	}()
-
-	timer := time.NewTimer(s.cfg.BlockTime)
-	defer timer.Stop()
-
-	select {
-	case payload := <-resCh:
-		if payload == nil {
-			return nil, errors.New("received nil payload from sealing work")
-		}
-		return payload, nil
-	case <-timer.C:
-		payload.Cancel()
-		log.Error("timeout waiting for block", "parent hash", attrs.HeadHash, "slot", attrs.Slot)
-		return nil, errors.New("timeout waiting for block result")
-	}
-=======
-	return s.eth.Miner().BuildPayload(args)
->>>>>>> 37e94325
+	return s.eth.Miner().BuildPayloadWithExtraData(args, attrs.ExtraData)
 }
 
 func (s *EthereumService) GetBlockByHash(hash common.Hash) *types.Block {
