--- conflicted
+++ resolved
@@ -639,14 +639,9 @@
 			1<<types.LegacyTxType |
 			1<<types.AccessListTxType |
 			1<<types.DynamicFeeTxType,
-<<<<<<< HEAD
 		MaxSize:          txMaxSize,
-		MinTip:           pool.gasTip.Load(),
+		MinTip:           pool.gasTip.Load().ToBig(),
 		EffectiveGasCeil: pool.config.EffectiveGasCeil,
-=======
-		MaxSize: txMaxSize,
-		MinTip:  pool.gasTip.Load().ToBig(),
->>>>>>> 7f131dcb
 	}
 	if local {
 		opts.MinTip = new(big.Int)
@@ -1514,11 +1509,7 @@
 			}
 		}
 		// Drop all transactions that are too costly (low balance or out of gas)
-<<<<<<< HEAD
-		drops, _ := list.Filter(balance, gasLimit)
-=======
-		drops, _ := list.Filter(pool.currentState.GetBalance(addr), gasLimit)
->>>>>>> 7f131dcb
+		drops, _ := list.Filter(uint256.NewInt(balance.Uint64()), gasLimit)
 		for _, tx := range drops {
 			hash := tx.Hash()
 			pool.all.Remove(hash)
@@ -1727,11 +1718,7 @@
 			}
 		}
 		// Drop all transactions that are too costly (low balance or out of gas), and queue any invalids back for later
-<<<<<<< HEAD
-		drops, invalids := list.Filter(balance, gasLimit)
-=======
-		drops, invalids := list.Filter(pool.currentState.GetBalance(addr), gasLimit)
->>>>>>> 7f131dcb
+		drops, invalids := list.Filter(uint256.NewInt(balance.Uint64()), gasLimit)
 		for _, tx := range drops {
 			hash := tx.Hash()
 			log.Trace("Removed unpayable pending transaction", "hash", hash)
