--- conflicted
+++ resolved
@@ -141,16 +141,14 @@
 	receipt.TxHash = tx.Hash()
 	receipt.GasUsed = result.UsedGas
 
-<<<<<<< HEAD
 	if msg.IsDepositTx && config.IsOptimismRegolith(evm.Context.Time) {
 		// The actual nonce for deposit transactions is only recorded from Regolith onwards.
 		// Before the Regolith fork the DepositNonce must remain nil
 		receipt.DepositNonce = &nonce
-=======
+	}
 	if tx.Type() == types.BlobTxType {
 		receipt.BlobGasUsed = uint64(len(tx.BlobHashes()) * params.BlobTxBlobGasPerBlob)
 		receipt.BlobGasPrice = eip4844.CalcBlobFee(*evm.Context.ExcessBlobGas)
->>>>>>> 3f40e65c
 	}
 
 	// If the transaction created a contract, store the creation address in the receipt.
