// Copyright 2015 The go-ethereum Authors
// This file is part of the go-ethereum library.
//
// The go-ethereum library is free software: you can redistribute it and/or modify
// it under the terms of the GNU Lesser General Public License as published by
// the Free Software Foundation, either version 3 of the License, or
// (at your option) any later version.
//
// The go-ethereum library is distributed in the hope that it will be useful,
// but WITHOUT ANY WARRANTY; without even the implied warranty of
// MERCHANTABILITY or FITNESS FOR A PARTICULAR PURPOSE. See the
// GNU Lesser General Public License for more details.
//
// You should have received a copy of the GNU Lesser General Public License
// along with the go-ethereum library. If not, see <http://www.gnu.org/licenses/>.

package ethapi

import (
	"context"
	"encoding/hex"
	"errors"
	"fmt"
	"math/big"
	"strings"
	"time"

	"github.com/davecgh/go-spew/spew"
	"github.com/ethereum/go-ethereum"
	"github.com/ethereum/go-ethereum/accounts"
	"github.com/ethereum/go-ethereum/accounts/keystore"
	"github.com/ethereum/go-ethereum/accounts/scwallet"
	"github.com/ethereum/go-ethereum/common"
	"github.com/ethereum/go-ethereum/common/hexutil"
	"github.com/ethereum/go-ethereum/common/math"
	"github.com/ethereum/go-ethereum/consensus"
	"github.com/ethereum/go-ethereum/consensus/misc/eip1559"
	"github.com/ethereum/go-ethereum/core"
	"github.com/ethereum/go-ethereum/core/state"
	"github.com/ethereum/go-ethereum/core/types"
	"github.com/ethereum/go-ethereum/core/vm"
	"github.com/ethereum/go-ethereum/crypto"
	"github.com/ethereum/go-ethereum/eth/gasestimator"
	"github.com/ethereum/go-ethereum/eth/tracers/logger"
	"github.com/ethereum/go-ethereum/log"
	"github.com/ethereum/go-ethereum/p2p"
	"github.com/ethereum/go-ethereum/params"
	"github.com/ethereum/go-ethereum/rlp"
	"github.com/ethereum/go-ethereum/rpc"
	"github.com/ethereum/go-ethereum/trie"
	"github.com/holiman/uint256"
	"github.com/tyler-smith/go-bip39"
)

// estimateGasErrorRatio is the amount of overestimation eth_estimateGas is
// allowed to produce in order to speed up calculations.
const estimateGasErrorRatio = 0.015

var errBlobTxNotSupported = errors.New("signing blob transactions not supported")

// EthereumAPI provides an API to access Ethereum related information.
type EthereumAPI struct {
	b Backend
}

// NewEthereumAPI creates a new Ethereum protocol API.
func NewEthereumAPI(b Backend) *EthereumAPI {
	return &EthereumAPI{b}
}

// GasPrice returns a suggestion for a gas price for legacy transactions.
func (s *EthereumAPI) GasPrice(ctx context.Context) (*hexutil.Big, error) {
	tipcap, err := s.b.SuggestGasTipCap(ctx)
	if err != nil {
		return nil, err
	}
	if head := s.b.CurrentHeader(); head.BaseFee != nil {
		tipcap.Add(tipcap, head.BaseFee)
	}
	return (*hexutil.Big)(tipcap), err
}

// MaxPriorityFeePerGas returns a suggestion for a gas tip cap for dynamic fee transactions.
func (s *EthereumAPI) MaxPriorityFeePerGas(ctx context.Context) (*hexutil.Big, error) {
	tipcap, err := s.b.SuggestGasTipCap(ctx)
	if err != nil {
		return nil, err
	}
	return (*hexutil.Big)(tipcap), err
}

type feeHistoryResult struct {
	OldestBlock  *hexutil.Big     `json:"oldestBlock"`
	Reward       [][]*hexutil.Big `json:"reward,omitempty"`
	BaseFee      []*hexutil.Big   `json:"baseFeePerGas,omitempty"`
	GasUsedRatio []float64        `json:"gasUsedRatio"`
}

// FeeHistory returns the fee market history.
func (s *EthereumAPI) FeeHistory(ctx context.Context, blockCount math.HexOrDecimal64, lastBlock rpc.BlockNumber, rewardPercentiles []float64) (*feeHistoryResult, error) {
	oldest, reward, baseFee, gasUsed, err := s.b.FeeHistory(ctx, uint64(blockCount), lastBlock, rewardPercentiles)
	if err != nil {
		return nil, err
	}
	results := &feeHistoryResult{
		OldestBlock:  (*hexutil.Big)(oldest),
		GasUsedRatio: gasUsed,
	}
	if reward != nil {
		results.Reward = make([][]*hexutil.Big, len(reward))
		for i, w := range reward {
			results.Reward[i] = make([]*hexutil.Big, len(w))
			for j, v := range w {
				results.Reward[i][j] = (*hexutil.Big)(v)
			}
		}
	}
	if baseFee != nil {
		results.BaseFee = make([]*hexutil.Big, len(baseFee))
		for i, v := range baseFee {
			results.BaseFee[i] = (*hexutil.Big)(v)
		}
	}
	return results, nil
}

// Syncing returns false in case the node is currently not syncing with the network. It can be up-to-date or has not
// yet received the latest block headers from its pears. In case it is synchronizing:
// - startingBlock: block number this node started to synchronize from
// - currentBlock:  block number this node is currently importing
// - highestBlock:  block number of the highest block header this node has received from peers
// - pulledStates:  number of state entries processed until now
// - knownStates:   number of known state entries that still need to be pulled
func (s *EthereumAPI) Syncing() (interface{}, error) {
	progress := s.b.SyncProgress()

	// Return not syncing if the synchronisation already completed
	if progress.Done() {
		return false, nil
	}
	// Otherwise gather the block sync stats
	return map[string]interface{}{
		"startingBlock":          hexutil.Uint64(progress.StartingBlock),
		"currentBlock":           hexutil.Uint64(progress.CurrentBlock),
		"highestBlock":           hexutil.Uint64(progress.HighestBlock),
		"syncedAccounts":         hexutil.Uint64(progress.SyncedAccounts),
		"syncedAccountBytes":     hexutil.Uint64(progress.SyncedAccountBytes),
		"syncedBytecodes":        hexutil.Uint64(progress.SyncedBytecodes),
		"syncedBytecodeBytes":    hexutil.Uint64(progress.SyncedBytecodeBytes),
		"syncedStorage":          hexutil.Uint64(progress.SyncedStorage),
		"syncedStorageBytes":     hexutil.Uint64(progress.SyncedStorageBytes),
		"healedTrienodes":        hexutil.Uint64(progress.HealedTrienodes),
		"healedTrienodeBytes":    hexutil.Uint64(progress.HealedTrienodeBytes),
		"healedBytecodes":        hexutil.Uint64(progress.HealedBytecodes),
		"healedBytecodeBytes":    hexutil.Uint64(progress.HealedBytecodeBytes),
		"healingTrienodes":       hexutil.Uint64(progress.HealingTrienodes),
		"healingBytecode":        hexutil.Uint64(progress.HealingBytecode),
		"txIndexFinishedBlocks":  hexutil.Uint64(progress.TxIndexFinishedBlocks),
		"txIndexRemainingBlocks": hexutil.Uint64(progress.TxIndexRemainingBlocks),
	}, nil
}

// TxPoolAPI offers and API for the transaction pool. It only operates on data that is non-confidential.
type TxPoolAPI struct {
	b Backend
}

// NewTxPoolAPI creates a new tx pool service that gives information about the transaction pool.
func NewTxPoolAPI(b Backend) *TxPoolAPI {
	return &TxPoolAPI{b}
}

// Content returns the transactions contained within the transaction pool.
func (s *TxPoolAPI) Content() map[string]map[string]map[string]*RPCTransaction {
	content := map[string]map[string]map[string]*RPCTransaction{
		"pending": make(map[string]map[string]*RPCTransaction),
		"queued":  make(map[string]map[string]*RPCTransaction),
	}
	pending, queue := s.b.TxPoolContent()
	curHeader := s.b.CurrentHeader()
	// Flatten the pending transactions
	for account, txs := range pending {
		dump := make(map[string]*RPCTransaction)
		for _, tx := range txs {
			dump[fmt.Sprintf("%d", tx.Nonce())] = NewRPCPendingTransaction(tx, curHeader, s.b.ChainConfig())
		}
		content["pending"][account.Hex()] = dump
	}
	// Flatten the queued transactions
	for account, txs := range queue {
		dump := make(map[string]*RPCTransaction)
		for _, tx := range txs {
			dump[fmt.Sprintf("%d", tx.Nonce())] = NewRPCPendingTransaction(tx, curHeader, s.b.ChainConfig())
		}
		content["queued"][account.Hex()] = dump
	}
	return content
}

// ContentFrom returns the transactions contained within the transaction pool.
func (s *TxPoolAPI) ContentFrom(addr common.Address) map[string]map[string]*RPCTransaction {
	content := make(map[string]map[string]*RPCTransaction, 2)
	pending, queue := s.b.TxPoolContentFrom(addr)
	curHeader := s.b.CurrentHeader()

	// Build the pending transactions
	dump := make(map[string]*RPCTransaction, len(pending))
	for _, tx := range pending {
		dump[fmt.Sprintf("%d", tx.Nonce())] = NewRPCPendingTransaction(tx, curHeader, s.b.ChainConfig())
	}
	content["pending"] = dump

	// Build the queued transactions
	dump = make(map[string]*RPCTransaction, len(queue))
	for _, tx := range queue {
		dump[fmt.Sprintf("%d", tx.Nonce())] = NewRPCPendingTransaction(tx, curHeader, s.b.ChainConfig())
	}
	content["queued"] = dump

	return content
}

// Status returns the number of pending and queued transaction in the pool.
func (s *TxPoolAPI) Status() map[string]hexutil.Uint {
	pending, queue := s.b.Stats()
	return map[string]hexutil.Uint{
		"pending": hexutil.Uint(pending),
		"queued":  hexutil.Uint(queue),
	}
}

// Inspect retrieves the content of the transaction pool and flattens it into an
// easily inspectable list.
func (s *TxPoolAPI) Inspect() map[string]map[string]map[string]string {
	content := map[string]map[string]map[string]string{
		"pending": make(map[string]map[string]string),
		"queued":  make(map[string]map[string]string),
	}
	pending, queue := s.b.TxPoolContent()

	// Define a formatter to flatten a transaction into a string
	var format = func(tx *types.Transaction) string {
		if to := tx.To(); to != nil {
			return fmt.Sprintf("%s: %v wei + %v gas × %v wei", tx.To().Hex(), tx.Value(), tx.Gas(), tx.GasPrice())
		}
		return fmt.Sprintf("contract creation: %v wei + %v gas × %v wei", tx.Value(), tx.Gas(), tx.GasPrice())
	}
	// Flatten the pending transactions
	for account, txs := range pending {
		dump := make(map[string]string)
		for _, tx := range txs {
			dump[fmt.Sprintf("%d", tx.Nonce())] = format(tx)
		}
		content["pending"][account.Hex()] = dump
	}
	// Flatten the queued transactions
	for account, txs := range queue {
		dump := make(map[string]string)
		for _, tx := range txs {
			dump[fmt.Sprintf("%d", tx.Nonce())] = format(tx)
		}
		content["queued"][account.Hex()] = dump
	}
	return content
}

// EthereumAccountAPI provides an API to access accounts managed by this node.
// It offers only methods that can retrieve accounts.
type EthereumAccountAPI struct {
	am *accounts.Manager
}

// NewEthereumAccountAPI creates a new EthereumAccountAPI.
func NewEthereumAccountAPI(am *accounts.Manager) *EthereumAccountAPI {
	return &EthereumAccountAPI{am: am}
}

// Accounts returns the collection of accounts this node manages.
func (s *EthereumAccountAPI) Accounts() []common.Address {
	return s.am.Accounts()
}

// PersonalAccountAPI provides an API to access accounts managed by this node.
// It offers methods to create, (un)lock en list accounts. Some methods accept
// passwords and are therefore considered private by default.
type PersonalAccountAPI struct {
	am        *accounts.Manager
	nonceLock *AddrLocker
	b         Backend
}

// NewPersonalAccountAPI creates a new PersonalAccountAPI.
func NewPersonalAccountAPI(b Backend, nonceLock *AddrLocker) *PersonalAccountAPI {
	return &PersonalAccountAPI{
		am:        b.AccountManager(),
		nonceLock: nonceLock,
		b:         b,
	}
}

// ListAccounts will return a list of addresses for accounts this node manages.
func (s *PersonalAccountAPI) ListAccounts() []common.Address {
	return s.am.Accounts()
}

// rawWallet is a JSON representation of an accounts.Wallet interface, with its
// data contents extracted into plain fields.
type rawWallet struct {
	URL      string             `json:"url"`
	Status   string             `json:"status"`
	Failure  string             `json:"failure,omitempty"`
	Accounts []accounts.Account `json:"accounts,omitempty"`
}

// ListWallets will return a list of wallets this node manages.
func (s *PersonalAccountAPI) ListWallets() []rawWallet {
	wallets := make([]rawWallet, 0) // return [] instead of nil if empty
	for _, wallet := range s.am.Wallets() {
		status, failure := wallet.Status()

		raw := rawWallet{
			URL:      wallet.URL().String(),
			Status:   status,
			Accounts: wallet.Accounts(),
		}
		if failure != nil {
			raw.Failure = failure.Error()
		}
		wallets = append(wallets, raw)
	}
	return wallets
}

// OpenWallet initiates a hardware wallet opening procedure, establishing a USB
// connection and attempting to authenticate via the provided passphrase. Note,
// the method may return an extra challenge requiring a second open (e.g. the
// Trezor PIN matrix challenge).
func (s *PersonalAccountAPI) OpenWallet(url string, passphrase *string) error {
	wallet, err := s.am.Wallet(url)
	if err != nil {
		return err
	}
	pass := ""
	if passphrase != nil {
		pass = *passphrase
	}
	return wallet.Open(pass)
}

// DeriveAccount requests an HD wallet to derive a new account, optionally pinning
// it for later reuse.
func (s *PersonalAccountAPI) DeriveAccount(url string, path string, pin *bool) (accounts.Account, error) {
	wallet, err := s.am.Wallet(url)
	if err != nil {
		return accounts.Account{}, err
	}
	derivPath, err := accounts.ParseDerivationPath(path)
	if err != nil {
		return accounts.Account{}, err
	}
	if pin == nil {
		pin = new(bool)
	}
	return wallet.Derive(derivPath, *pin)
}

// NewAccount will create a new account and returns the address for the new account.
func (s *PersonalAccountAPI) NewAccount(password string) (common.AddressEIP55, error) {
	ks, err := fetchKeystore(s.am)
	if err != nil {
		return common.AddressEIP55{}, err
	}
	acc, err := ks.NewAccount(password)
	if err == nil {
		addrEIP55 := common.AddressEIP55(acc.Address)
		log.Info("Your new key was generated", "address", addrEIP55.String())
		log.Warn("Please backup your key file!", "path", acc.URL.Path)
		log.Warn("Please remember your password!")
		return addrEIP55, nil
	}
	return common.AddressEIP55{}, err
}

// fetchKeystore retrieves the encrypted keystore from the account manager.
func fetchKeystore(am *accounts.Manager) (*keystore.KeyStore, error) {
	if ks := am.Backends(keystore.KeyStoreType); len(ks) > 0 {
		return ks[0].(*keystore.KeyStore), nil
	}
	return nil, errors.New("local keystore not used")
}

// ImportRawKey stores the given hex encoded ECDSA key into the key directory,
// encrypting it with the passphrase.
func (s *PersonalAccountAPI) ImportRawKey(privkey string, password string) (common.Address, error) {
	key, err := crypto.HexToECDSA(privkey)
	if err != nil {
		return common.Address{}, err
	}
	ks, err := fetchKeystore(s.am)
	if err != nil {
		return common.Address{}, err
	}
	acc, err := ks.ImportECDSA(key, password)
	return acc.Address, err
}

// UnlockAccount will unlock the account associated with the given address with
// the given password for duration seconds. If duration is nil it will use a
// default of 300 seconds. It returns an indication if the account was unlocked.
func (s *PersonalAccountAPI) UnlockAccount(ctx context.Context, addr common.Address, password string, duration *uint64) (bool, error) {
	// When the API is exposed by external RPC(http, ws etc), unless the user
	// explicitly specifies to allow the insecure account unlocking, otherwise
	// it is disabled.
	if s.b.ExtRPCEnabled() && !s.b.AccountManager().Config().InsecureUnlockAllowed {
		return false, errors.New("account unlock with HTTP access is forbidden")
	}

	const max = uint64(time.Duration(math.MaxInt64) / time.Second)
	var d time.Duration
	if duration == nil {
		d = 300 * time.Second
	} else if *duration > max {
		return false, errors.New("unlock duration too large")
	} else {
		d = time.Duration(*duration) * time.Second
	}
	ks, err := fetchKeystore(s.am)
	if err != nil {
		return false, err
	}
	err = ks.TimedUnlock(accounts.Account{Address: addr}, password, d)
	if err != nil {
		log.Warn("Failed account unlock attempt", "address", addr, "err", err)
	}
	return err == nil, err
}

// LockAccount will lock the account associated with the given address when it's unlocked.
func (s *PersonalAccountAPI) LockAccount(addr common.Address) bool {
	if ks, err := fetchKeystore(s.am); err == nil {
		return ks.Lock(addr) == nil
	}
	return false
}

// signTransaction sets defaults and signs the given transaction
// NOTE: the caller needs to ensure that the nonceLock is held, if applicable,
// and release it after the transaction has been submitted to the tx pool
func (s *PersonalAccountAPI) signTransaction(ctx context.Context, args *TransactionArgs, passwd string) (*types.Transaction, error) {
	// Look up the wallet containing the requested signer
	account := accounts.Account{Address: args.from()}
	wallet, err := s.am.Find(account)
	if err != nil {
		return nil, err
	}
	// Set some sanity defaults and terminate on failure
	if err := args.setDefaults(ctx, s.b, false); err != nil {
		return nil, err
	}
	// Assemble the transaction and sign with the wallet
	tx := args.toTransaction()

	return wallet.SignTxWithPassphrase(account, passwd, tx, s.b.ChainConfig().ChainID)
}

// SendTransaction will create a transaction from the given arguments and
// tries to sign it with the key associated with args.From. If the given
// passwd isn't able to decrypt the key it fails.
func (s *PersonalAccountAPI) SendTransaction(ctx context.Context, args TransactionArgs, passwd string) (common.Hash, error) {
	if args.Nonce == nil {
		// Hold the mutex around signing to prevent concurrent assignment of
		// the same nonce to multiple accounts.
		s.nonceLock.LockAddr(args.from())
		defer s.nonceLock.UnlockAddr(args.from())
	}
	if args.IsEIP4844() {
		return common.Hash{}, errBlobTxNotSupported
	}
	signed, err := s.signTransaction(ctx, &args, passwd)
	if err != nil {
		log.Warn("Failed transaction send attempt", "from", args.from(), "to", args.To, "value", args.Value.ToInt(), "err", err)
		return common.Hash{}, err
	}
	return SubmitTransaction(ctx, s.b, signed)
}

// SignTransaction will create a transaction from the given arguments and
// tries to sign it with the key associated with args.From. If the given passwd isn't
// able to decrypt the key it fails. The transaction is returned in RLP-form, not broadcast
// to other nodes
func (s *PersonalAccountAPI) SignTransaction(ctx context.Context, args TransactionArgs, passwd string) (*SignTransactionResult, error) {
	// No need to obtain the noncelock mutex, since we won't be sending this
	// tx into the transaction pool, but right back to the user
	if args.From == nil {
		return nil, errors.New("sender not specified")
	}
	if args.Gas == nil {
		return nil, errors.New("gas not specified")
	}
	if args.GasPrice == nil && (args.MaxFeePerGas == nil || args.MaxPriorityFeePerGas == nil) {
		return nil, errors.New("missing gasPrice or maxFeePerGas/maxPriorityFeePerGas")
	}
	if args.IsEIP4844() {
		return nil, errBlobTxNotSupported
	}
	if args.Nonce == nil {
		return nil, errors.New("nonce not specified")
	}
	// Before actually signing the transaction, ensure the transaction fee is reasonable.
	tx := args.toTransaction()
	if err := checkTxFee(tx.GasPrice(), tx.Gas(), s.b.RPCTxFeeCap()); err != nil {
		return nil, err
	}
	signed, err := s.signTransaction(ctx, &args, passwd)
	if err != nil {
		log.Warn("Failed transaction sign attempt", "from", args.from(), "to", args.To, "value", args.Value.ToInt(), "err", err)
		return nil, err
	}
	data, err := signed.MarshalBinary()
	if err != nil {
		return nil, err
	}
	return &SignTransactionResult{data, signed}, nil
}

// Sign calculates an Ethereum ECDSA signature for:
// keccak256("\x19Ethereum Signed Message:\n" + len(message) + message))
//
// Note, the produced signature conforms to the secp256k1 curve R, S and V values,
// where the V value will be 27 or 28 for legacy reasons.
//
// The key used to calculate the signature is decrypted with the given password.
//
// https://geth.ethereum.org/docs/interacting-with-geth/rpc/ns-personal#personal-sign
func (s *PersonalAccountAPI) Sign(ctx context.Context, data hexutil.Bytes, addr common.Address, passwd string) (hexutil.Bytes, error) {
	// Look up the wallet containing the requested signer
	account := accounts.Account{Address: addr}

	wallet, err := s.b.AccountManager().Find(account)
	if err != nil {
		return nil, err
	}
	// Assemble sign the data with the wallet
	signature, err := wallet.SignTextWithPassphrase(account, passwd, data)
	if err != nil {
		log.Warn("Failed data sign attempt", "address", addr, "err", err)
		return nil, err
	}
	signature[crypto.RecoveryIDOffset] += 27 // Transform V from 0/1 to 27/28 according to the yellow paper
	return signature, nil
}

// EcRecover returns the address for the account that was used to create the signature.
// Note, this function is compatible with eth_sign and personal_sign. As such it recovers
// the address of:
// hash = keccak256("\x19Ethereum Signed Message:\n"${message length}${message})
// addr = ecrecover(hash, signature)
//
// Note, the signature must conform to the secp256k1 curve R, S and V values, where
// the V value must be 27 or 28 for legacy reasons.
//
// https://geth.ethereum.org/docs/interacting-with-geth/rpc/ns-personal#personal-ecrecover
func (s *PersonalAccountAPI) EcRecover(ctx context.Context, data, sig hexutil.Bytes) (common.Address, error) {
	if len(sig) != crypto.SignatureLength {
		return common.Address{}, fmt.Errorf("signature must be %d bytes long", crypto.SignatureLength)
	}
	if sig[crypto.RecoveryIDOffset] != 27 && sig[crypto.RecoveryIDOffset] != 28 {
		return common.Address{}, errors.New("invalid Ethereum signature (V is not 27 or 28)")
	}
	sig[crypto.RecoveryIDOffset] -= 27 // Transform yellow paper V from 27/28 to 0/1

	rpk, err := crypto.SigToPub(accounts.TextHash(data), sig)
	if err != nil {
		return common.Address{}, err
	}
	return crypto.PubkeyToAddress(*rpk), nil
}

// InitializeWallet initializes a new wallet at the provided URL, by generating and returning a new private key.
func (s *PersonalAccountAPI) InitializeWallet(ctx context.Context, url string) (string, error) {
	wallet, err := s.am.Wallet(url)
	if err != nil {
		return "", err
	}

	entropy, err := bip39.NewEntropy(256)
	if err != nil {
		return "", err
	}

	mnemonic, err := bip39.NewMnemonic(entropy)
	if err != nil {
		return "", err
	}

	seed := bip39.NewSeed(mnemonic, "")

	switch wallet := wallet.(type) {
	case *scwallet.Wallet:
		return mnemonic, wallet.Initialize(seed)
	default:
		return "", errors.New("specified wallet does not support initialization")
	}
}

// Unpair deletes a pairing between wallet and geth.
func (s *PersonalAccountAPI) Unpair(ctx context.Context, url string, pin string) error {
	wallet, err := s.am.Wallet(url)
	if err != nil {
		return err
	}

	switch wallet := wallet.(type) {
	case *scwallet.Wallet:
		return wallet.Unpair([]byte(pin))
	default:
		return errors.New("specified wallet does not support pairing")
	}
}

// BlockChainAPI provides an API to access Ethereum blockchain data.
type BlockChainAPI struct {
	b Backend
}

// NewBlockChainAPI creates a new Ethereum blockchain API.
func NewBlockChainAPI(b Backend) *BlockChainAPI {
	return &BlockChainAPI{b}
}

// ChainId is the EIP-155 replay-protection chain id for the current Ethereum chain config.
//
// Note, this method does not conform to EIP-695 because the configured chain ID is always
// returned, regardless of the current head block. We used to return an error when the chain
// wasn't synced up to a block where EIP-155 is enabled, but this behavior caused issues
// in CL clients.
func (api *BlockChainAPI) ChainId() *hexutil.Big {
	return (*hexutil.Big)(api.b.ChainConfig().ChainID)
}

// BlockNumber returns the block number of the chain head.
func (s *BlockChainAPI) BlockNumber() hexutil.Uint64 {
	header, _ := s.b.HeaderByNumber(context.Background(), rpc.LatestBlockNumber) // latest header should always be available
	return hexutil.Uint64(header.Number.Uint64())
}

// GetBalance returns the amount of wei for the given address in the state of the
// given block number. The rpc.LatestBlockNumber and rpc.PendingBlockNumber meta
// block numbers are also allowed.
func (s *BlockChainAPI) GetBalance(ctx context.Context, address common.Address, blockNrOrHash rpc.BlockNumberOrHash) (*hexutil.Big, error) {
	header, err := headerByNumberOrHash(ctx, s.b, blockNrOrHash)
	if err != nil {
		return nil, err
	}

	if s.b.ChainConfig().IsOptimismPreBedrock(header.Number) {
		if s.b.HistoricalRPCService() != nil {
			var res hexutil.Big
			err := s.b.HistoricalRPCService().CallContext(ctx, &res, "eth_getBalance", address, blockNrOrHash)
			if err != nil {
				return nil, fmt.Errorf("historical backend error: %w", err)
			}
			return &res, nil
		} else {
			return nil, rpc.ErrNoHistoricalFallback
		}
	}

	state, _, err := s.b.StateAndHeaderByNumberOrHash(ctx, blockNrOrHash)
	if state == nil || err != nil {
		return nil, err
	}
	b := state.GetBalance(address).ToBig()
	return (*hexutil.Big)(b), state.Error()
}

// AccountResult structs for GetProof
type AccountResult struct {
	Address      common.Address  `json:"address"`
	AccountProof []string        `json:"accountProof"`
	Balance      *hexutil.Big    `json:"balance"`
	CodeHash     common.Hash     `json:"codeHash"`
	Nonce        hexutil.Uint64  `json:"nonce"`
	StorageHash  common.Hash     `json:"storageHash"`
	StorageProof []StorageResult `json:"storageProof"`
}

type StorageResult struct {
	Key   string       `json:"key"`
	Value *hexutil.Big `json:"value"`
	Proof []string     `json:"proof"`
}

// proofList implements ethdb.KeyValueWriter and collects the proofs as
// hex-strings for delivery to rpc-caller.
type proofList []string

func (n *proofList) Put(key []byte, value []byte) error {
	*n = append(*n, hexutil.Encode(value))
	return nil
}

func (n *proofList) Delete(key []byte) error {
	panic("not supported")
}

// GetProof returns the Merkle-proof for a given account and optionally some storage keys.
func (s *BlockChainAPI) GetProof(ctx context.Context, address common.Address, storageKeys []string, blockNrOrHash rpc.BlockNumberOrHash) (*AccountResult, error) {
	header, err := headerByNumberOrHash(ctx, s.b, blockNrOrHash)
	if err != nil {
		return nil, err
	}
	if s.b.ChainConfig().IsOptimismPreBedrock(header.Number) {
		if s.b.HistoricalRPCService() != nil {
			var res AccountResult
			err := s.b.HistoricalRPCService().CallContext(ctx, &res, "eth_getProof", address, storageKeys, blockNrOrHash)
			if err != nil {
				return nil, fmt.Errorf("historical backend error: %w", err)
			}
			return &res, nil
		} else {
			return nil, rpc.ErrNoHistoricalFallback
		}
	}
	var (
		keys         = make([]common.Hash, len(storageKeys))
		keyLengths   = make([]int, len(storageKeys))
		storageProof = make([]StorageResult, len(storageKeys))
	)
	// Deserialize all keys. This prevents state access on invalid input.
	for i, hexKey := range storageKeys {
		var err error
		keys[i], keyLengths[i], err = decodeHash(hexKey)
		if err != nil {
			return nil, err
		}
	}
	statedb, header, err := s.b.StateAndHeaderByNumberOrHash(ctx, blockNrOrHash)
	if statedb == nil || err != nil {
		return nil, err
	}
	codeHash := statedb.GetCodeHash(address)
	storageRoot := statedb.GetStorageRoot(address)

	if len(keys) > 0 {
		var storageTrie state.Trie
		if storageRoot != types.EmptyRootHash && storageRoot != (common.Hash{}) {
			id := trie.StorageTrieID(header.Root, crypto.Keccak256Hash(address.Bytes()), storageRoot)
			st, err := trie.NewStateTrie(id, statedb.Database().TrieDB())
			if err != nil {
				return nil, err
			}
			storageTrie = st
		}
		// Create the proofs for the storageKeys.
		for i, key := range keys {
			// Output key encoding is a bit special: if the input was a 32-byte hash, it is
			// returned as such. Otherwise, we apply the QUANTITY encoding mandated by the
			// JSON-RPC spec for getProof. This behavior exists to preserve backwards
			// compatibility with older client versions.
			var outputKey string
			if keyLengths[i] != 32 {
				outputKey = hexutil.EncodeBig(key.Big())
			} else {
				outputKey = hexutil.Encode(key[:])
			}
			if storageTrie == nil {
				storageProof[i] = StorageResult{outputKey, &hexutil.Big{}, []string{}}
				continue
			}
			var proof proofList
			if err := storageTrie.Prove(crypto.Keccak256(key.Bytes()), &proof); err != nil {
				return nil, err
			}
			value := (*hexutil.Big)(statedb.GetState(address, key).Big())
			storageProof[i] = StorageResult{outputKey, value, proof}
		}
	}
	// Create the accountProof.
	tr, err := trie.NewStateTrie(trie.StateTrieID(header.Root), statedb.Database().TrieDB())
	if err != nil {
		return nil, err
	}
	var accountProof proofList
	if err := tr.Prove(crypto.Keccak256(address.Bytes()), &accountProof); err != nil {
		return nil, err
	}
	balance := statedb.GetBalance(address).ToBig()
	return &AccountResult{
		Address:      address,
		AccountProof: accountProof,
		Balance:      (*hexutil.Big)(balance),
		CodeHash:     codeHash,
		Nonce:        hexutil.Uint64(statedb.GetNonce(address)),
		StorageHash:  storageRoot,
		StorageProof: storageProof,
	}, statedb.Error()
}

// decodeHash parses a hex-encoded 32-byte hash. The input may optionally
// be prefixed by 0x and can have a byte length up to 32.
func decodeHash(s string) (h common.Hash, inputLength int, err error) {
	if strings.HasPrefix(s, "0x") || strings.HasPrefix(s, "0X") {
		s = s[2:]
	}
	if (len(s) & 1) > 0 {
		s = "0" + s
	}
	b, err := hex.DecodeString(s)
	if err != nil {
		return common.Hash{}, 0, errors.New("hex string invalid")
	}
	if len(b) > 32 {
		return common.Hash{}, len(b), errors.New("hex string too long, want at most 32 bytes")
	}
	return common.BytesToHash(b), len(b), nil
}

// GetHeaderByNumber returns the requested canonical block header.
//   - When blockNr is -1 the chain pending header is returned.
//   - When blockNr is -2 the chain latest header is returned.
//   - When blockNr is -3 the chain finalized header is returned.
//   - When blockNr is -4 the chain safe header is returned.
func (s *BlockChainAPI) GetHeaderByNumber(ctx context.Context, number rpc.BlockNumber) (map[string]interface{}, error) {
	header, err := s.b.HeaderByNumber(ctx, number)
	if header != nil && err == nil {
		response := s.rpcMarshalHeader(ctx, header)
		if number == rpc.PendingBlockNumber && s.b.ChainConfig().Optimism == nil { // don't remove info if optimism
			// Pending header need to nil out a few fields
			for _, field := range []string{"hash", "nonce", "miner"} {
				response[field] = nil
			}
		}
		return response, err
	}
	return nil, err
}

// GetHeaderByHash returns the requested header by hash.
func (s *BlockChainAPI) GetHeaderByHash(ctx context.Context, hash common.Hash) map[string]interface{} {
	header, _ := s.b.HeaderByHash(ctx, hash)
	if header != nil {
		return s.rpcMarshalHeader(ctx, header)
	}
	return nil
}

// GetBlockByNumber returns the requested canonical block.
//   - When blockNr is -1 the chain pending block is returned.
//   - When blockNr is -2 the chain latest block is returned.
//   - When blockNr is -3 the chain finalized block is returned.
//   - When blockNr is -4 the chain safe block is returned.
//   - When fullTx is true all transactions in the block are returned, otherwise
//     only the transaction hash is returned.
func (s *BlockChainAPI) GetBlockByNumber(ctx context.Context, number rpc.BlockNumber, fullTx bool) (map[string]interface{}, error) {
	block, err := s.b.BlockByNumber(ctx, number)
	if block != nil && err == nil {
		response, err := s.rpcMarshalBlock(ctx, block, true, fullTx)
		if err == nil && number == rpc.PendingBlockNumber && s.b.ChainConfig().Optimism == nil { // don't remove info if optimism
			// Pending blocks need to nil out a few fields
			for _, field := range []string{"hash", "nonce", "miner"} {
				response[field] = nil
			}
		}
		return response, err
	}
	return nil, err
}

// GetBlockByHash returns the requested block. When fullTx is true all transactions in the block are returned in full
// detail, otherwise only the transaction hash is returned.
func (s *BlockChainAPI) GetBlockByHash(ctx context.Context, hash common.Hash, fullTx bool) (map[string]interface{}, error) {
	block, err := s.b.BlockByHash(ctx, hash)
	if block != nil {
		return s.rpcMarshalBlock(ctx, block, true, fullTx)
	}
	return nil, err
}

// GetUncleByBlockNumberAndIndex returns the uncle block for the given block hash and index.
func (s *BlockChainAPI) GetUncleByBlockNumberAndIndex(ctx context.Context, blockNr rpc.BlockNumber, index hexutil.Uint) (map[string]interface{}, error) {
	block, err := s.b.BlockByNumber(ctx, blockNr)
	if block != nil {
		uncles := block.Uncles()
		if index >= hexutil.Uint(len(uncles)) {
			log.Debug("Requested uncle not found", "number", blockNr, "hash", block.Hash(), "index", index)
			return nil, nil
		}
		block = types.NewBlockWithHeader(uncles[index])
		return s.rpcMarshalBlock(ctx, block, false, false)
	}
	return nil, err
}

// GetUncleByBlockHashAndIndex returns the uncle block for the given block hash and index.
func (s *BlockChainAPI) GetUncleByBlockHashAndIndex(ctx context.Context, blockHash common.Hash, index hexutil.Uint) (map[string]interface{}, error) {
	block, err := s.b.BlockByHash(ctx, blockHash)
	if block != nil {
		uncles := block.Uncles()
		if index >= hexutil.Uint(len(uncles)) {
			log.Debug("Requested uncle not found", "number", block.Number(), "hash", blockHash, "index", index)
			return nil, nil
		}
		block = types.NewBlockWithHeader(uncles[index])
		return s.rpcMarshalBlock(ctx, block, false, false)
	}
	return nil, err
}

// GetUncleCountByBlockNumber returns number of uncles in the block for the given block number
func (s *BlockChainAPI) GetUncleCountByBlockNumber(ctx context.Context, blockNr rpc.BlockNumber) *hexutil.Uint {
	if block, _ := s.b.BlockByNumber(ctx, blockNr); block != nil {
		n := hexutil.Uint(len(block.Uncles()))
		return &n
	}
	return nil
}

// GetUncleCountByBlockHash returns number of uncles in the block for the given block hash
func (s *BlockChainAPI) GetUncleCountByBlockHash(ctx context.Context, blockHash common.Hash) *hexutil.Uint {
	if block, _ := s.b.BlockByHash(ctx, blockHash); block != nil {
		n := hexutil.Uint(len(block.Uncles()))
		return &n
	}
	return nil
}

// GetCode returns the code stored at the given address in the state for the given block number.
func (s *BlockChainAPI) GetCode(ctx context.Context, address common.Address, blockNrOrHash rpc.BlockNumberOrHash) (hexutil.Bytes, error) {
	header, err := headerByNumberOrHash(ctx, s.b, blockNrOrHash)
	if err != nil {
		return nil, err
	}

	if s.b.ChainConfig().IsOptimismPreBedrock(header.Number) {
		if s.b.HistoricalRPCService() != nil {
			var res hexutil.Bytes
			err := s.b.HistoricalRPCService().CallContext(ctx, &res, "eth_getCode", address, blockNrOrHash)
			if err != nil {
				return nil, fmt.Errorf("historical backend error: %w", err)
			}
			return res, nil
		} else {
			return nil, rpc.ErrNoHistoricalFallback
		}
	}

	state, _, err := s.b.StateAndHeaderByNumberOrHash(ctx, blockNrOrHash)
	if state == nil || err != nil {
		return nil, err
	}

	code := state.GetCode(address)
	return code, state.Error()
}

// GetStorageAt returns the storage from the state at the given address, key and
// block number. The rpc.LatestBlockNumber and rpc.PendingBlockNumber meta block
// numbers are also allowed.
func (s *BlockChainAPI) GetStorageAt(ctx context.Context, address common.Address, hexKey string, blockNrOrHash rpc.BlockNumberOrHash) (hexutil.Bytes, error) {
	header, err := headerByNumberOrHash(ctx, s.b, blockNrOrHash)
	if err != nil {
		return nil, err
	}

	if s.b.ChainConfig().IsOptimismPreBedrock(header.Number) {
		if s.b.HistoricalRPCService() != nil {
			var res hexutil.Bytes
			err := s.b.HistoricalRPCService().CallContext(ctx, &res, "eth_getStorageAt", address, hexKey, blockNrOrHash)
			if err != nil {
				return nil, fmt.Errorf("historical backend error: %w", err)
			}
			return res, nil
		} else {
			return nil, rpc.ErrNoHistoricalFallback
		}
	}

	state, _, err := s.b.StateAndHeaderByNumberOrHash(ctx, blockNrOrHash)
	if state == nil || err != nil {
		return nil, err
	}

	key, _, err := decodeHash(hexKey)
	if err != nil {
		return nil, fmt.Errorf("unable to decode storage key: %s", err)
	}
	res := state.GetState(address, key)
	return res[:], state.Error()
}

// The HeaderByNumberOrHash method returns a nil error and nil header
// if the header is not found, but only for nonexistent block numbers. This is
// different from StateAndHeaderByNumberOrHash. To account for this discrepancy,
// headerOrNumberByHash will properly convert the error into an ethereum.NotFound.
func headerByNumberOrHash(ctx context.Context, b Backend, blockNrOrHash rpc.BlockNumberOrHash) (*types.Header, error) {
	header, err := b.HeaderByNumberOrHash(ctx, blockNrOrHash)
	if header == nil {
		return nil, fmt.Errorf("header %w", ethereum.NotFound)
	}
	return header, err
}

// GetBlockReceipts returns the block receipts for the given block hash or number or tag.
func (s *BlockChainAPI) GetBlockReceipts(ctx context.Context, blockNrOrHash rpc.BlockNumberOrHash) ([]map[string]interface{}, error) {
	block, err := s.b.BlockByNumberOrHash(ctx, blockNrOrHash)
	if block == nil || err != nil {
		// When the block doesn't exist, the RPC method should return JSON null
		// as per specification.
		return nil, nil
	}
	receipts, err := s.b.GetReceipts(ctx, block.Hash())
	if err != nil {
		return nil, err
	}
	txs := block.Transactions()
	if len(txs) != len(receipts) {
		return nil, fmt.Errorf("receipts length mismatch: %d vs %d", len(txs), len(receipts))
	}

	// Derive the sender.
	signer := types.MakeSigner(s.b.ChainConfig(), block.Number(), block.Time())

	result := make([]map[string]interface{}, len(receipts))
	for i, receipt := range receipts {
		result[i] = marshalReceipt(receipt, block.Hash(), block.NumberU64(), signer, txs[i], i, s.b.ChainConfig())
	}

	return result, nil
}

// OverrideAccount indicates the overriding fields of account during the execution
// of a message call.
// Note, state and stateDiff can't be specified at the same time. If state is
// set, message execution will only use the data in the given state. Otherwise
// if statDiff is set, all diff will be applied first and then execute the call
// message.
type OverrideAccount struct {
	Nonce     *hexutil.Uint64              `json:"nonce"`
	Code      *hexutil.Bytes               `json:"code"`
	Balance   **hexutil.Big                `json:"balance"`
	State     *map[common.Hash]common.Hash `json:"state"`
	StateDiff *map[common.Hash]common.Hash `json:"stateDiff"`
}

// StateOverride is the collection of overridden accounts.
type StateOverride map[common.Address]OverrideAccount

// Apply overrides the fields of specified accounts into the given state.
func (diff *StateOverride) Apply(state *state.StateDB) error {
	if diff == nil {
		return nil
	}
	for addr, account := range *diff {
		// Override account nonce.
		if account.Nonce != nil {
			state.SetNonce(addr, uint64(*account.Nonce))
		}
		// Override account(contract) code.
		if account.Code != nil {
			state.SetCode(addr, *account.Code)
		}
		// Override account balance.
		if account.Balance != nil {
			u256Balance, _ := uint256.FromBig((*big.Int)(*account.Balance))
			state.SetBalance(addr, u256Balance)
		}
		if account.State != nil && account.StateDiff != nil {
			return fmt.Errorf("account %s has both 'state' and 'stateDiff'", addr.Hex())
		}
		// Replace entire state if caller requires.
		if account.State != nil {
			state.SetStorage(addr, *account.State)
		}
		// Apply state diff into specified accounts.
		if account.StateDiff != nil {
			for key, value := range *account.StateDiff {
				state.SetState(addr, key, value)
			}
		}
	}
	// Now finalize the changes. Finalize is normally performed between transactions.
	// By using finalize, the overrides are semantically behaving as
	// if they were created in a transaction just before the tracing occur.
	state.Finalise(false)
	return nil
}

// BlockOverrides is a set of header fields to override.
type BlockOverrides struct {
	Number      *hexutil.Big
	Difficulty  *hexutil.Big
	Time        *hexutil.Uint64
	GasLimit    *hexutil.Uint64
	Coinbase    *common.Address
	Random      *common.Hash
	BaseFee     *hexutil.Big
	BlobBaseFee *hexutil.Big
}

// Apply overrides the given header fields into the given block context.
func (diff *BlockOverrides) Apply(blockCtx *vm.BlockContext) {
	if diff == nil {
		return
	}
	if diff.Number != nil {
		blockCtx.BlockNumber = diff.Number.ToInt()
	}
	if diff.Difficulty != nil {
		blockCtx.Difficulty = diff.Difficulty.ToInt()
	}
	if diff.Time != nil {
		blockCtx.Time = uint64(*diff.Time)
	}
	if diff.GasLimit != nil {
		blockCtx.GasLimit = uint64(*diff.GasLimit)
	}
	if diff.Coinbase != nil {
		blockCtx.Coinbase = *diff.Coinbase
	}
	if diff.Random != nil {
		blockCtx.Random = diff.Random
	}
	if diff.BaseFee != nil {
		blockCtx.BaseFee = diff.BaseFee.ToInt()
	}
	if diff.BlobBaseFee != nil {
		blockCtx.BlobBaseFee = diff.BlobBaseFee.ToInt()
	}
}

// ChainContextBackend provides methods required to implement ChainContext.
type ChainContextBackend interface {
	Engine() consensus.Engine
	HeaderByNumber(context.Context, rpc.BlockNumber) (*types.Header, error)
}

// ChainContext is an implementation of core.ChainContext. It's main use-case
// is instantiating a vm.BlockContext without having access to the BlockChain object.
type ChainContext struct {
	b   ChainContextBackend
	ctx context.Context
}

// NewChainContext creates a new ChainContext object.
func NewChainContext(ctx context.Context, backend ChainContextBackend) *ChainContext {
	return &ChainContext{ctx: ctx, b: backend}
}

func (context *ChainContext) Engine() consensus.Engine {
	return context.b.Engine()
}

func (context *ChainContext) GetHeader(hash common.Hash, number uint64) *types.Header {
	// This method is called to get the hash for a block number when executing the BLOCKHASH
	// opcode. Hence no need to search for non-canonical blocks.
	header, err := context.b.HeaderByNumber(context.ctx, rpc.BlockNumber(number))
	if err != nil || header.Hash() != hash {
		return nil
	}
	return header
}

func doCall(ctx context.Context, b Backend, args TransactionArgs, state *state.StateDB, header *types.Header, overrides *StateOverride, blockOverrides *BlockOverrides, timeout time.Duration, globalGasCap uint64) (*core.ExecutionResult, error) {
	if err := overrides.Apply(state); err != nil {
		return nil, err
	}
	// Setup context so it may be cancelled the call has completed
	// or, in case of unmetered gas, setup a context with a timeout.
	var cancel context.CancelFunc
	if timeout > 0 {
		ctx, cancel = context.WithTimeout(ctx, timeout)
	} else {
		ctx, cancel = context.WithCancel(ctx)
	}
	// Make sure the context is cancelled when the call has completed
	// this makes sure resources are cleaned up.
	defer cancel()

	// Get a new instance of the EVM.
<<<<<<< HEAD
	msg, err := args.ToMessage(globalGasCap, header.BaseFee)
	if err != nil {
		return nil, err
	}
	blockCtx := core.NewEVMBlockContext(header, NewChainContext(ctx, b), nil, b.ChainConfig(), state)
=======
	blockCtx := core.NewEVMBlockContext(header, NewChainContext(ctx, b), nil)
>>>>>>> 2bd6bd01
	if blockOverrides != nil {
		blockOverrides.Apply(&blockCtx)
	}
	msg, err := args.ToMessage(globalGasCap, blockCtx.BaseFee)
	if err != nil {
		return nil, err
	}
	evm := b.GetEVM(ctx, msg, state, header, &vm.Config{NoBaseFee: true}, &blockCtx)

	// Wait for the context to be done and cancel the evm. Even if the
	// EVM has finished, cancelling may be done (repeatedly)
	go func() {
		<-ctx.Done()
		evm.Cancel()
	}()

	// Execute the message.
	gp := new(core.GasPool).AddGas(math.MaxUint64)
	result, err := core.ApplyMessage(evm, msg, gp)
	if err := state.Error(); err != nil {
		return nil, err
	}

	// If the timer caused an abort, return an appropriate error message
	if evm.Cancelled() {
		return nil, fmt.Errorf("execution aborted (timeout = %v)", timeout)
	}
	if err != nil {
		return result, fmt.Errorf("err: %w (supplied gas %d)", err, msg.GasLimit)
	}
	return result, nil
}

func DoCall(ctx context.Context, b Backend, args TransactionArgs, blockNrOrHash rpc.BlockNumberOrHash, overrides *StateOverride, blockOverrides *BlockOverrides, timeout time.Duration, globalGasCap uint64) (*core.ExecutionResult, error) {
	defer func(start time.Time) { log.Debug("Executing EVM call finished", "runtime", time.Since(start)) }(time.Now())

	state, header, err := b.StateAndHeaderByNumberOrHash(ctx, blockNrOrHash)
	if state == nil || err != nil {
		return nil, err
	}

	return doCall(ctx, b, args, state, header, overrides, blockOverrides, timeout, globalGasCap)
}

// Call executes the given transaction on the state for the given block number.
//
// Additionally, the caller can specify a batch of contract for fields overriding.
//
// Note, this function doesn't make and changes in the state/blockchain and is
// useful to execute and retrieve values.
func (s *BlockChainAPI) Call(ctx context.Context, args TransactionArgs, blockNrOrHash *rpc.BlockNumberOrHash, overrides *StateOverride, blockOverrides *BlockOverrides) (hexutil.Bytes, error) {
	if blockNrOrHash == nil {
		latest := rpc.BlockNumberOrHashWithNumber(rpc.LatestBlockNumber)
		blockNrOrHash = &latest
	}

	header, err := headerByNumberOrHash(ctx, s.b, *blockNrOrHash)
	if err != nil {
		return nil, err
	}

	if s.b.ChainConfig().IsOptimismPreBedrock(header.Number) {
		if s.b.HistoricalRPCService() != nil {
			var res hexutil.Bytes
			err := s.b.HistoricalRPCService().CallContext(ctx, &res, "eth_call", args, blockNrOrHash, overrides)
			if err != nil {
				return nil, fmt.Errorf("historical backend error: %w", err)
			}
			return res, nil
		} else {
			return nil, rpc.ErrNoHistoricalFallback
		}
	}

	result, err := DoCall(ctx, s.b, args, *blockNrOrHash, overrides, blockOverrides, s.b.RPCEVMTimeout(), s.b.RPCGasCap())
	if err != nil {
		return nil, err
	}
	// If the result contains a revert reason, try to unpack and return it.
	if len(result.Revert()) > 0 {
		return nil, newRevertError(result.Revert())
	}
	return result.Return(), result.Err
}

// DoEstimateGas returns the lowest possible gas limit that allows the transaction to run
// successfully at block `blockNrOrHash`. It returns error if the transaction would revert, or if
// there are unexpected failures. The gas limit is capped by both `args.Gas` (if non-nil &
// non-zero) and `gasCap` (if non-zero).
func DoEstimateGas(ctx context.Context, b Backend, args TransactionArgs, blockNrOrHash rpc.BlockNumberOrHash, overrides *StateOverride, gasCap uint64) (hexutil.Uint64, error) {
	// Retrieve the base state and mutate it with any overrides
	state, header, err := b.StateAndHeaderByNumberOrHash(ctx, blockNrOrHash)
	if state == nil || err != nil {
		return 0, err
	}
	if err = overrides.Apply(state); err != nil {
		return 0, err
	}
	// Construct the gas estimator option from the user input
	opts := &gasestimator.Options{
		Config:     b.ChainConfig(),
		Chain:      NewChainContext(ctx, b),
		Header:     header,
		State:      state,
		ErrorRatio: estimateGasErrorRatio,
	}
	// Run the gas estimation andwrap any revertals into a custom return
	call, err := args.ToMessage(gasCap, header.BaseFee)
	if err != nil {
		return 0, err
	}
	estimate, revert, err := gasestimator.Estimate(ctx, call, opts, gasCap)
	if err != nil {
		if len(revert) > 0 {
			return 0, newRevertError(revert)
		}
		return 0, err
	}
	return hexutil.Uint64(estimate), nil
}

// EstimateGas returns the lowest possible gas limit that allows the transaction to run
// successfully at block `blockNrOrHash`, or the latest block if `blockNrOrHash` is unspecified. It
// returns error if the transaction would revert or if there are unexpected failures. The returned
// value is capped by both `args.Gas` (if non-nil & non-zero) and the backend's RPCGasCap
// configuration (if non-zero).
// Note: Required blob gas is not computed in this method.
func (s *BlockChainAPI) EstimateGas(ctx context.Context, args TransactionArgs, blockNrOrHash *rpc.BlockNumberOrHash, overrides *StateOverride) (hexutil.Uint64, error) {
	bNrOrHash := rpc.BlockNumberOrHashWithNumber(rpc.LatestBlockNumber)
	if blockNrOrHash != nil {
		bNrOrHash = *blockNrOrHash
	}

	header, err := headerByNumberOrHash(ctx, s.b, bNrOrHash)
	if err != nil {
		return 0, err
	}

	if s.b.ChainConfig().IsOptimismPreBedrock(header.Number) {
		if s.b.HistoricalRPCService() != nil {
			var res hexutil.Uint64
			err := s.b.HistoricalRPCService().CallContext(ctx, &res, "eth_estimateGas", args, blockNrOrHash)
			if err != nil {
				return 0, fmt.Errorf("historical backend error: %w", err)
			}
			return res, nil
		} else {
			return 0, rpc.ErrNoHistoricalFallback
		}
	}

	return DoEstimateGas(ctx, s.b, args, bNrOrHash, overrides, s.b.RPCGasCap())
}

// RPCMarshalHeader converts the given header to the RPC output .
func RPCMarshalHeader(head *types.Header) map[string]interface{} {
	result := map[string]interface{}{
		"number":           (*hexutil.Big)(head.Number),
		"hash":             head.Hash(),
		"parentHash":       head.ParentHash,
		"nonce":            head.Nonce,
		"mixHash":          head.MixDigest,
		"sha3Uncles":       head.UncleHash,
		"logsBloom":        head.Bloom,
		"stateRoot":        head.Root,
		"miner":            head.Coinbase,
		"difficulty":       (*hexutil.Big)(head.Difficulty),
		"extraData":        hexutil.Bytes(head.Extra),
		"gasLimit":         hexutil.Uint64(head.GasLimit),
		"gasUsed":          hexutil.Uint64(head.GasUsed),
		"timestamp":        hexutil.Uint64(head.Time),
		"transactionsRoot": head.TxHash,
		"receiptsRoot":     head.ReceiptHash,
	}
	if head.BaseFee != nil {
		result["baseFeePerGas"] = (*hexutil.Big)(head.BaseFee)
	}
	if head.WithdrawalsHash != nil {
		result["withdrawalsRoot"] = head.WithdrawalsHash
	}
	if head.BlobGasUsed != nil {
		result["blobGasUsed"] = hexutil.Uint64(*head.BlobGasUsed)
	}
	if head.ExcessBlobGas != nil {
		result["excessBlobGas"] = hexutil.Uint64(*head.ExcessBlobGas)
	}
	if head.ParentBeaconRoot != nil {
		result["parentBeaconBlockRoot"] = head.ParentBeaconRoot
	}
	return result
}

// RPCMarshalBlock converts the given block to the RPC output which depends on fullTx. If inclTx is true transactions are
// returned. When fullTx is true the returned block contains full transaction details, otherwise it will only contain
// transaction hashes.
func RPCMarshalBlock(ctx context.Context, block *types.Block, inclTx bool, fullTx bool, config *params.ChainConfig, backend Backend) (map[string]interface{}, error) {
	fields := RPCMarshalHeader(block.Header())
	fields["size"] = hexutil.Uint64(block.Size())

	if inclTx {
		formatTx := func(idx int, tx *types.Transaction) interface{} {
			return tx.Hash()
		}
		if fullTx {
			formatTx = func(idx int, tx *types.Transaction) interface{} {
				return newRPCTransactionFromBlockIndex(ctx, block, uint64(idx), config, backend)
			}
		}
		txs := block.Transactions()
		transactions := make([]interface{}, len(txs))
		for i, tx := range txs {
			transactions[i] = formatTx(i, tx)
		}
		fields["transactions"] = transactions
	}
	uncles := block.Uncles()
	uncleHashes := make([]common.Hash, len(uncles))
	for i, uncle := range uncles {
		uncleHashes[i] = uncle.Hash()
	}
	fields["uncles"] = uncleHashes
	if block.Header().WithdrawalsHash != nil {
		fields["withdrawals"] = block.Withdrawals()
	}
	return fields, nil
}

// rpcMarshalHeader uses the generalized output filler, then adds the total difficulty field, which requires
// a `BlockchainAPI`.
func (s *BlockChainAPI) rpcMarshalHeader(ctx context.Context, header *types.Header) map[string]interface{} {
	fields := RPCMarshalHeader(header)
	fields["totalDifficulty"] = (*hexutil.Big)(s.b.GetTd(ctx, header.Hash()))
	return fields
}

// rpcMarshalBlock uses the generalized output filler, then adds the total difficulty field, which requires
// a `BlockchainAPI`.
func (s *BlockChainAPI) rpcMarshalBlock(ctx context.Context, b *types.Block, inclTx bool, fullTx bool) (map[string]interface{}, error) {
	fields, err := RPCMarshalBlock(ctx, b, inclTx, fullTx, s.b.ChainConfig(), s.b)
	if err != nil {
		return nil, err
	}
	if inclTx {
		fields["totalDifficulty"] = (*hexutil.Big)(s.b.GetTd(ctx, b.Hash()))
	}
	return fields, nil
}

// RPCTransaction represents a transaction that will serialize to the RPC representation of a transaction
type RPCTransaction struct {
	BlockHash           *common.Hash      `json:"blockHash"`
	BlockNumber         *hexutil.Big      `json:"blockNumber"`
	From                common.Address    `json:"from"`
	Gas                 hexutil.Uint64    `json:"gas"`
	GasPrice            *hexutil.Big      `json:"gasPrice"`
	GasFeeCap           *hexutil.Big      `json:"maxFeePerGas,omitempty"`
	GasTipCap           *hexutil.Big      `json:"maxPriorityFeePerGas,omitempty"`
	MaxFeePerBlobGas    *hexutil.Big      `json:"maxFeePerBlobGas,omitempty"`
	Hash                common.Hash       `json:"hash"`
	Input               hexutil.Bytes     `json:"input"`
	Nonce               hexutil.Uint64    `json:"nonce"`
	To                  *common.Address   `json:"to"`
	TransactionIndex    *hexutil.Uint64   `json:"transactionIndex"`
	Value               *hexutil.Big      `json:"value"`
	Type                hexutil.Uint64    `json:"type"`
	Accesses            *types.AccessList `json:"accessList,omitempty"`
	ChainID             *hexutil.Big      `json:"chainId,omitempty"`
	BlobVersionedHashes []common.Hash     `json:"blobVersionedHashes,omitempty"`
	V                   *hexutil.Big      `json:"v"`
	R                   *hexutil.Big      `json:"r"`
	S                   *hexutil.Big      `json:"s"`
	YParity             *hexutil.Uint64   `json:"yParity,omitempty"`

	// deposit-tx only
	SourceHash *common.Hash `json:"sourceHash,omitempty"`
	Mint       *hexutil.Big `json:"mint,omitempty"`
	IsSystemTx *bool        `json:"isSystemTx,omitempty"`
	// deposit-tx post-Canyon only
	DepositReceiptVersion *hexutil.Uint64 `json:"depositReceiptVersion,omitempty"`
}

// newRPCTransaction returns a transaction that will serialize to the RPC
// representation, with the given location metadata set (if available).
func newRPCTransaction(tx *types.Transaction, blockHash common.Hash, blockNumber uint64, blockTime uint64, index uint64, baseFee *big.Int, config *params.ChainConfig, receipt *types.Receipt) *RPCTransaction {
	signer := types.MakeSigner(config, new(big.Int).SetUint64(blockNumber), blockTime)
	from, _ := types.Sender(signer, tx)
	v, r, s := tx.RawSignatureValues()
	result := &RPCTransaction{
		Type:     hexutil.Uint64(tx.Type()),
		From:     from,
		Gas:      hexutil.Uint64(tx.Gas()),
		GasPrice: (*hexutil.Big)(tx.GasPrice()),
		Hash:     tx.Hash(),
		Input:    hexutil.Bytes(tx.Data()),
		Nonce:    hexutil.Uint64(tx.Nonce()),
		To:       tx.To(),
		Value:    (*hexutil.Big)(tx.Value()),
		V:        (*hexutil.Big)(v),
		R:        (*hexutil.Big)(r),
		S:        (*hexutil.Big)(s),
	}
	if blockHash != (common.Hash{}) {
		result.BlockHash = &blockHash
		result.BlockNumber = (*hexutil.Big)(new(big.Int).SetUint64(blockNumber))
		result.TransactionIndex = (*hexutil.Uint64)(&index)
	}

	switch tx.Type() {
	case types.DepositTxType:
		srcHash := tx.SourceHash()
		isSystemTx := tx.IsSystemTx()
		result.SourceHash = &srcHash
		if isSystemTx {
			// Only include IsSystemTx when true
			result.IsSystemTx = &isSystemTx
		}
		result.Mint = (*hexutil.Big)(tx.Mint())
		if receipt != nil && receipt.DepositNonce != nil {
			result.Nonce = hexutil.Uint64(*receipt.DepositNonce)
			if receipt.DepositReceiptVersion != nil {
				result.DepositReceiptVersion = new(hexutil.Uint64)
				*result.DepositReceiptVersion = hexutil.Uint64(*receipt.DepositReceiptVersion)
			}
		}
	case types.LegacyTxType:
		if v.Sign() == 0 && r.Sign() == 0 && s.Sign() == 0 { // pre-bedrock relayed tx does not have a signature
			result.ChainID = (*hexutil.Big)(new(big.Int).Set(config.ChainID))
			break
		}
		// if a legacy transaction has an EIP-155 chain id, include it explicitly
		if id := tx.ChainId(); id.Sign() != 0 {
			result.ChainID = (*hexutil.Big)(id)
		}

	case types.AccessListTxType:
		al := tx.AccessList()
		yparity := hexutil.Uint64(v.Sign())
		result.Accesses = &al
		result.ChainID = (*hexutil.Big)(tx.ChainId())
		result.YParity = &yparity

	case types.DynamicFeeTxType:
		al := tx.AccessList()
		yparity := hexutil.Uint64(v.Sign())
		result.Accesses = &al
		result.ChainID = (*hexutil.Big)(tx.ChainId())
		result.YParity = &yparity
		result.GasFeeCap = (*hexutil.Big)(tx.GasFeeCap())
		result.GasTipCap = (*hexutil.Big)(tx.GasTipCap())
		// if the transaction has been mined, compute the effective gas price
		if baseFee != nil && blockHash != (common.Hash{}) {
			// price = min(gasTipCap + baseFee, gasFeeCap)
			result.GasPrice = (*hexutil.Big)(effectiveGasPrice(tx, baseFee))
		} else {
			result.GasPrice = (*hexutil.Big)(tx.GasFeeCap())
		}

	case types.BlobTxType:
		al := tx.AccessList()
		yparity := hexutil.Uint64(v.Sign())
		result.Accesses = &al
		result.ChainID = (*hexutil.Big)(tx.ChainId())
		result.YParity = &yparity
		result.GasFeeCap = (*hexutil.Big)(tx.GasFeeCap())
		result.GasTipCap = (*hexutil.Big)(tx.GasTipCap())
		// if the transaction has been mined, compute the effective gas price
		if baseFee != nil && blockHash != (common.Hash{}) {
			result.GasPrice = (*hexutil.Big)(effectiveGasPrice(tx, baseFee))
		} else {
			result.GasPrice = (*hexutil.Big)(tx.GasFeeCap())
		}
		result.MaxFeePerBlobGas = (*hexutil.Big)(tx.BlobGasFeeCap())
		result.BlobVersionedHashes = tx.BlobHashes()
	}
	return result
}

// effectiveGasPrice computes the transaction gas fee, based on the given basefee value.
//
//	price = min(gasTipCap + baseFee, gasFeeCap)
func effectiveGasPrice(tx *types.Transaction, baseFee *big.Int) *big.Int {
	fee := tx.GasTipCap()
	fee = fee.Add(fee, baseFee)
	if tx.GasFeeCapIntCmp(fee) < 0 {
		return tx.GasFeeCap()
	}
	return fee
}

// NewRPCPendingTransaction returns a pending transaction that will serialize to the RPC representation
func NewRPCPendingTransaction(tx *types.Transaction, current *types.Header, config *params.ChainConfig) *RPCTransaction {
	var (
		baseFee     *big.Int
		blockNumber = uint64(0)
		blockTime   = uint64(0)
	)
	if current != nil {
		baseFee = eip1559.CalcBaseFee(config, current, current.Time+1)
		blockNumber = current.Number.Uint64()
		blockTime = current.Time
	}
	return newRPCTransaction(tx, common.Hash{}, blockNumber, blockTime, 0, baseFee, config, nil)
}

// newRPCTransactionFromBlockIndex returns a transaction that will serialize to the RPC representation.
func newRPCTransactionFromBlockIndex(ctx context.Context, b *types.Block, index uint64, config *params.ChainConfig, backend Backend) *RPCTransaction {
	txs := b.Transactions()
	if index >= uint64(len(txs)) {
		return nil
	}
	tx := txs[index]
	rcpt := depositTxReceipt(ctx, b.Hash(), index, backend, tx)
	return newRPCTransaction(tx, b.Hash(), b.NumberU64(), b.Time(), index, b.BaseFee(), config, rcpt)
}

func depositTxReceipt(ctx context.Context, blockHash common.Hash, index uint64, backend Backend, tx *types.Transaction) *types.Receipt {
	if tx.Type() != types.DepositTxType {
		return nil
	}
	receipts, err := backend.GetReceipts(ctx, blockHash)
	if err != nil {
		return nil
	}
	if index >= uint64(len(receipts)) {
		return nil
	}
	return receipts[index]
}

// newRPCRawTransactionFromBlockIndex returns the bytes of a transaction given a block and a transaction index.
func newRPCRawTransactionFromBlockIndex(b *types.Block, index uint64) hexutil.Bytes {
	txs := b.Transactions()
	if index >= uint64(len(txs)) {
		return nil
	}
	blob, _ := txs[index].MarshalBinary()
	return blob
}

// accessListResult returns an optional accesslist
// It's the result of the `debug_createAccessList` RPC call.
// It contains an error if the transaction itself failed.
type accessListResult struct {
	Accesslist *types.AccessList `json:"accessList"`
	Error      string            `json:"error,omitempty"`
	GasUsed    hexutil.Uint64    `json:"gasUsed"`
}

// CreateAccessList creates an EIP-2930 type AccessList for the given transaction.
// Reexec and BlockNrOrHash can be specified to create the accessList on top of a certain state.
func (s *BlockChainAPI) CreateAccessList(ctx context.Context, args TransactionArgs, blockNrOrHash *rpc.BlockNumberOrHash) (*accessListResult, error) {
	bNrOrHash := rpc.BlockNumberOrHashWithNumber(rpc.LatestBlockNumber)
	if blockNrOrHash != nil {
		bNrOrHash = *blockNrOrHash
	}

	header, err := headerByNumberOrHash(ctx, s.b, bNrOrHash)
	if err == nil && header != nil && s.b.ChainConfig().IsOptimismPreBedrock(header.Number) {
		if s.b.HistoricalRPCService() != nil {
			var res accessListResult
			err := s.b.HistoricalRPCService().CallContext(ctx, &res, "eth_createAccessList", args, blockNrOrHash)
			if err != nil {
				return nil, fmt.Errorf("historical backend error: %w", err)
			}
			return &res, nil
		} else {
			return nil, rpc.ErrNoHistoricalFallback
		}
	}

	acl, gasUsed, vmerr, err := AccessList(ctx, s.b, bNrOrHash, args)
	if err != nil {
		return nil, err
	}
	result := &accessListResult{Accesslist: &acl, GasUsed: hexutil.Uint64(gasUsed)}
	if vmerr != nil {
		result.Error = vmerr.Error()
	}
	return result, nil
}

// AccessList creates an access list for the given transaction.
// If the accesslist creation fails an error is returned.
// If the transaction itself fails, an vmErr is returned.
func AccessList(ctx context.Context, b Backend, blockNrOrHash rpc.BlockNumberOrHash, args TransactionArgs) (acl types.AccessList, gasUsed uint64, vmErr error, err error) {
	// Retrieve the execution context
	db, header, err := b.StateAndHeaderByNumberOrHash(ctx, blockNrOrHash)
	if db == nil || err != nil {
		return nil, 0, nil, err
	}

	// Ensure any missing fields are filled, extract the recipient and input data
	if err := args.setDefaults(ctx, b, true); err != nil {
		return nil, 0, nil, err
	}
	var to common.Address
	if args.To != nil {
		to = *args.To
	} else {
		to = crypto.CreateAddress(args.from(), uint64(*args.Nonce))
	}
	isPostMerge := header.Difficulty.Cmp(common.Big0) == 0
	// Retrieve the precompiles since they don't need to be added to the access list
	precompiles := vm.ActivePrecompiles(b.ChainConfig().Rules(header.Number, isPostMerge, header.Time))

	// Create an initial tracer
	prevTracer := logger.NewAccessListTracer(nil, args.from(), to, precompiles)
	if args.AccessList != nil {
		prevTracer = logger.NewAccessListTracer(*args.AccessList, args.from(), to, precompiles)
	}
	for {
		// Retrieve the current access list to expand
		accessList := prevTracer.AccessList()
		log.Trace("Creating access list", "input", accessList)

		// Copy the original db so we don't modify it
		statedb := db.Copy()
		// Set the accesslist to the last al
		args.AccessList = &accessList
		msg, err := args.ToMessage(b.RPCGasCap(), header.BaseFee)
		if err != nil {
			return nil, 0, nil, err
		}

		// Apply the transaction with the access list tracer
		tracer := logger.NewAccessListTracer(accessList, args.from(), to, precompiles)
		config := vm.Config{Tracer: tracer, NoBaseFee: true}
		vmenv := b.GetEVM(ctx, msg, statedb, header, &config, nil)
		res, err := core.ApplyMessage(vmenv, msg, new(core.GasPool).AddGas(msg.GasLimit))
		if err != nil {
			return nil, 0, nil, fmt.Errorf("failed to apply transaction: %v err: %v", args.toTransaction().Hash(), err)
		}
		if tracer.Equal(prevTracer) {
			return accessList, res.UsedGas, res.Err, nil
		}
		prevTracer = tracer
	}
}

// TransactionAPI exposes methods for reading and creating transaction data.
type TransactionAPI struct {
	b         Backend
	nonceLock *AddrLocker
	signer    types.Signer
}

// NewTransactionAPI creates a new RPC service with methods for interacting with transactions.
func NewTransactionAPI(b Backend, nonceLock *AddrLocker) *TransactionAPI {
	// The signer used by the API should always be the 'latest' known one because we expect
	// signers to be backwards-compatible with old transactions.
	signer := types.LatestSigner(b.ChainConfig())
	return &TransactionAPI{b, nonceLock, signer}
}

// GetBlockTransactionCountByNumber returns the number of transactions in the block with the given block number.
func (s *TransactionAPI) GetBlockTransactionCountByNumber(ctx context.Context, blockNr rpc.BlockNumber) *hexutil.Uint {
	if block, _ := s.b.BlockByNumber(ctx, blockNr); block != nil {
		n := hexutil.Uint(len(block.Transactions()))
		return &n
	}
	return nil
}

// GetBlockTransactionCountByHash returns the number of transactions in the block with the given hash.
func (s *TransactionAPI) GetBlockTransactionCountByHash(ctx context.Context, blockHash common.Hash) *hexutil.Uint {
	if block, _ := s.b.BlockByHash(ctx, blockHash); block != nil {
		n := hexutil.Uint(len(block.Transactions()))
		return &n
	}
	return nil
}

// GetTransactionByBlockNumberAndIndex returns the transaction for the given block number and index.
func (s *TransactionAPI) GetTransactionByBlockNumberAndIndex(ctx context.Context, blockNr rpc.BlockNumber, index hexutil.Uint) *RPCTransaction {
	if block, _ := s.b.BlockByNumber(ctx, blockNr); block != nil {
		return newRPCTransactionFromBlockIndex(ctx, block, uint64(index), s.b.ChainConfig(), s.b)
	}
	return nil
}

// GetTransactionByBlockHashAndIndex returns the transaction for the given block hash and index.
func (s *TransactionAPI) GetTransactionByBlockHashAndIndex(ctx context.Context, blockHash common.Hash, index hexutil.Uint) *RPCTransaction {
	if block, _ := s.b.BlockByHash(ctx, blockHash); block != nil {
		return newRPCTransactionFromBlockIndex(ctx, block, uint64(index), s.b.ChainConfig(), s.b)
	}
	return nil
}

// GetRawTransactionByBlockNumberAndIndex returns the bytes of the transaction for the given block number and index.
func (s *TransactionAPI) GetRawTransactionByBlockNumberAndIndex(ctx context.Context, blockNr rpc.BlockNumber, index hexutil.Uint) hexutil.Bytes {
	if block, _ := s.b.BlockByNumber(ctx, blockNr); block != nil {
		return newRPCRawTransactionFromBlockIndex(block, uint64(index))
	}
	return nil
}

// GetRawTransactionByBlockHashAndIndex returns the bytes of the transaction for the given block hash and index.
func (s *TransactionAPI) GetRawTransactionByBlockHashAndIndex(ctx context.Context, blockHash common.Hash, index hexutil.Uint) hexutil.Bytes {
	if block, _ := s.b.BlockByHash(ctx, blockHash); block != nil {
		return newRPCRawTransactionFromBlockIndex(block, uint64(index))
	}
	return nil
}

// GetTransactionCount returns the number of transactions the given address has sent for the given block number
func (s *TransactionAPI) GetTransactionCount(ctx context.Context, address common.Address, blockNrOrHash rpc.BlockNumberOrHash) (*hexutil.Uint64, error) {
	// Ask transaction pool for the nonce which includes pending transactions
	if blockNr, ok := blockNrOrHash.Number(); ok && blockNr == rpc.PendingBlockNumber {
		nonce, err := s.b.GetPoolNonce(ctx, address)
		if err != nil {
			return nil, err
		}
		return (*hexutil.Uint64)(&nonce), nil
	}
	// Resolve block number and use its state to ask for the nonce
	header, err := headerByNumberOrHash(ctx, s.b, blockNrOrHash)
	if err != nil {
		return nil, err
	}

	if s.b.ChainConfig().IsOptimismPreBedrock(header.Number) {
		if s.b.HistoricalRPCService() != nil {
			var res hexutil.Uint64
			err := s.b.HistoricalRPCService().CallContext(ctx, &res, "eth_getTransactionCount", address, blockNrOrHash)
			if err != nil {
				return nil, fmt.Errorf("historical backend error: %w", err)
			}
			return &res, nil
		} else {
			return nil, rpc.ErrNoHistoricalFallback
		}
	}

	state, _, err := s.b.StateAndHeaderByNumberOrHash(ctx, blockNrOrHash)
	if state == nil || err != nil {
		return nil, err
	}

	nonce := state.GetNonce(address)
	return (*hexutil.Uint64)(&nonce), state.Error()
}

// GetTransactionByHash returns the transaction for the given hash
func (s *TransactionAPI) GetTransactionByHash(ctx context.Context, hash common.Hash) (*RPCTransaction, error) {
	// Try to return an already finalized transaction
	found, tx, blockHash, blockNumber, index, err := s.b.GetTransaction(ctx, hash)
	if !found {
		// No finalized transaction, try to retrieve it from the pool
		if tx := s.b.GetPoolTransaction(hash); tx != nil {
			return NewRPCPendingTransaction(tx, s.b.CurrentHeader(), s.b.ChainConfig()), nil
		}
		if err == nil {
			return nil, nil
		}
		return nil, NewTxIndexingError()
	}
	header, err := s.b.HeaderByHash(ctx, blockHash)
	if err != nil {
		return nil, err
	}
	rcpt := depositTxReceipt(ctx, blockHash, index, s.b, tx)
	return newRPCTransaction(tx, blockHash, blockNumber, header.Time, index, header.BaseFee, s.b.ChainConfig(), rcpt), nil
}

// GetRawTransactionByHash returns the bytes of the transaction for the given hash.
func (s *TransactionAPI) GetRawTransactionByHash(ctx context.Context, hash common.Hash) (hexutil.Bytes, error) {
	// Retrieve a finalized transaction, or a pooled otherwise
	found, tx, _, _, _, err := s.b.GetTransaction(ctx, hash)
	if !found {
		if tx = s.b.GetPoolTransaction(hash); tx != nil {
			return tx.MarshalBinary()
		}
		if err == nil {
			return nil, nil
		}
		return nil, NewTxIndexingError()
	}
	return tx.MarshalBinary()
}

// GetTransactionReceipt returns the transaction receipt for the given transaction hash.
func (s *TransactionAPI) GetTransactionReceipt(ctx context.Context, hash common.Hash) (map[string]interface{}, error) {
	found, tx, blockHash, blockNumber, index, err := s.b.GetTransaction(ctx, hash)
	if err != nil {
		return nil, NewTxIndexingError() // transaction is not fully indexed
	}
	if !found {
		return nil, nil // transaction is not existent or reachable
	}
	header, err := s.b.HeaderByHash(ctx, blockHash)
	if err != nil {
		return nil, err
	}
	receipts, err := s.b.GetReceipts(ctx, blockHash)
	if err != nil {
		return nil, err
	}
	if uint64(len(receipts)) <= index {
		return nil, nil
	}
	receipt := receipts[index]

	// Derive the sender.
	signer := types.MakeSigner(s.b.ChainConfig(), header.Number, header.Time)
	return marshalReceipt(receipt, blockHash, blockNumber, signer, tx, int(index), s.b.ChainConfig()), nil
}

// marshalReceipt marshals a transaction receipt into a JSON object.
func marshalReceipt(receipt *types.Receipt, blockHash common.Hash, blockNumber uint64, signer types.Signer, tx *types.Transaction, txIndex int, chainConfig *params.ChainConfig) map[string]interface{} {
	from, _ := types.Sender(signer, tx)

	fields := map[string]interface{}{
		"blockHash":         blockHash,
		"blockNumber":       hexutil.Uint64(blockNumber),
		"transactionHash":   tx.Hash(),
		"transactionIndex":  hexutil.Uint64(txIndex),
		"from":              from,
		"to":                tx.To(),
		"gasUsed":           hexutil.Uint64(receipt.GasUsed),
		"cumulativeGasUsed": hexutil.Uint64(receipt.CumulativeGasUsed),
		"contractAddress":   nil,
		"logs":              receipt.Logs,
		"logsBloom":         receipt.Bloom,
		"type":              hexutil.Uint(tx.Type()),
		"effectiveGasPrice": (*hexutil.Big)(receipt.EffectiveGasPrice),
	}

	if chainConfig.Optimism != nil && !tx.IsDepositTx() {
		fields["l1GasPrice"] = (*hexutil.Big)(receipt.L1GasPrice)
		fields["l1GasUsed"] = (*hexutil.Big)(receipt.L1GasUsed)
		fields["l1Fee"] = (*hexutil.Big)(receipt.L1Fee)
		if receipt.FeeScalar != nil { // removed in Ecotone
			fields["l1FeeScalar"] = receipt.FeeScalar.String()
		}
	}
	if chainConfig.Optimism != nil && tx.IsDepositTx() && receipt.DepositNonce != nil {
		fields["depositNonce"] = hexutil.Uint64(*receipt.DepositNonce)
		if receipt.DepositReceiptVersion != nil {
			fields["depositReceiptVersion"] = hexutil.Uint64(*receipt.DepositReceiptVersion)
		}
	}

	// Assign receipt status or post state.
	if len(receipt.PostState) > 0 {
		fields["root"] = hexutil.Bytes(receipt.PostState)
	} else {
		fields["status"] = hexutil.Uint(receipt.Status)
	}
	if receipt.Logs == nil {
		fields["logs"] = []*types.Log{}
	}

	if tx.Type() == types.BlobTxType {
		fields["blobGasUsed"] = hexutil.Uint64(receipt.BlobGasUsed)
		fields["blobGasPrice"] = (*hexutil.Big)(receipt.BlobGasPrice)
	}

	// If the ContractAddress is 20 0x0 bytes, assume it is not a contract creation
	if receipt.ContractAddress != (common.Address{}) {
		fields["contractAddress"] = receipt.ContractAddress
	}
	return fields
}

// sign is a helper function that signs a transaction with the private key of the given address.
func (s *TransactionAPI) sign(addr common.Address, tx *types.Transaction) (*types.Transaction, error) {
	// Look up the wallet containing the requested signer
	account := accounts.Account{Address: addr}

	wallet, err := s.b.AccountManager().Find(account)
	if err != nil {
		return nil, err
	}
	// Request the wallet to sign the transaction
	return wallet.SignTx(account, tx, s.b.ChainConfig().ChainID)
}

// SubmitTransaction is a helper function that submits tx to txPool and logs a message.
func SubmitTransaction(ctx context.Context, b Backend, tx *types.Transaction) (common.Hash, error) {
	// If the transaction fee cap is already specified, ensure the
	// fee of the given transaction is _reasonable_.
	if err := checkTxFee(tx.GasPrice(), tx.Gas(), b.RPCTxFeeCap()); err != nil {
		return common.Hash{}, err
	}
	if !b.UnprotectedAllowed() && !tx.Protected() {
		// Ensure only eip155 signed transactions are submitted if EIP155Required is set.
		return common.Hash{}, errors.New("only replay-protected (EIP-155) transactions allowed over RPC")
	}
	if err := b.SendTx(ctx, tx); err != nil {
		return common.Hash{}, err
	}
	// Print a log with full tx details for manual investigations and interventions
	head := b.CurrentBlock()
	signer := types.MakeSigner(b.ChainConfig(), head.Number, head.Time)
	from, err := types.Sender(signer, tx)
	if err != nil {
		return common.Hash{}, err
	}

	if tx.To() == nil {
		addr := crypto.CreateAddress(from, tx.Nonce())
		log.Info("Submitted contract creation", "hash", tx.Hash().Hex(), "from", from, "nonce", tx.Nonce(), "contract", addr.Hex(), "value", tx.Value())
	} else {
		log.Info("Submitted transaction", "hash", tx.Hash().Hex(), "from", from, "nonce", tx.Nonce(), "recipient", tx.To(), "value", tx.Value())
	}
	return tx.Hash(), nil
}

// SendTransaction creates a transaction for the given argument, sign it and submit it to the
// transaction pool.
func (s *TransactionAPI) SendTransaction(ctx context.Context, args TransactionArgs) (common.Hash, error) {
	// Look up the wallet containing the requested signer
	account := accounts.Account{Address: args.from()}

	wallet, err := s.b.AccountManager().Find(account)
	if err != nil {
		return common.Hash{}, err
	}

	if args.Nonce == nil {
		// Hold the mutex around signing to prevent concurrent assignment of
		// the same nonce to multiple accounts.
		s.nonceLock.LockAddr(args.from())
		defer s.nonceLock.UnlockAddr(args.from())
	}
	if args.IsEIP4844() {
		return common.Hash{}, errBlobTxNotSupported
	}

	// Set some sanity defaults and terminate on failure
	if err := args.setDefaults(ctx, s.b, false); err != nil {
		return common.Hash{}, err
	}
	// Assemble the transaction and sign with the wallet
	tx := args.toTransaction()

	signed, err := wallet.SignTx(account, tx, s.b.ChainConfig().ChainID)
	if err != nil {
		return common.Hash{}, err
	}
	return SubmitTransaction(ctx, s.b, signed)
}

// FillTransaction fills the defaults (nonce, gas, gasPrice or 1559 fields)
// on a given unsigned transaction, and returns it to the caller for further
// processing (signing + broadcast).
func (s *TransactionAPI) FillTransaction(ctx context.Context, args TransactionArgs) (*SignTransactionResult, error) {
	args.blobSidecarAllowed = true

	// Set some sanity defaults and terminate on failure
	if err := args.setDefaults(ctx, s.b, false); err != nil {
		return nil, err
	}
	// Assemble the transaction and obtain rlp
	tx := args.toTransaction()
	data, err := tx.MarshalBinary()
	if err != nil {
		return nil, err
	}
	return &SignTransactionResult{data, tx}, nil
}

// SendRawTransaction will add the signed transaction to the transaction pool.
// The sender is responsible for signing the transaction and using the correct nonce.
func (s *TransactionAPI) SendRawTransaction(ctx context.Context, input hexutil.Bytes) (common.Hash, error) {
	tx := new(types.Transaction)
	if err := tx.UnmarshalBinary(input); err != nil {
		return common.Hash{}, err
	}
	return SubmitTransaction(ctx, s.b, tx)
}

// Sign calculates an ECDSA signature for:
// keccak256("\x19Ethereum Signed Message:\n" + len(message) + message).
//
// Note, the produced signature conforms to the secp256k1 curve R, S and V values,
// where the V value will be 27 or 28 for legacy reasons.
//
// The account associated with addr must be unlocked.
//
// https://github.com/ethereum/wiki/wiki/JSON-RPC#eth_sign
func (s *TransactionAPI) Sign(addr common.Address, data hexutil.Bytes) (hexutil.Bytes, error) {
	// Look up the wallet containing the requested signer
	account := accounts.Account{Address: addr}

	wallet, err := s.b.AccountManager().Find(account)
	if err != nil {
		return nil, err
	}
	// Sign the requested hash with the wallet
	signature, err := wallet.SignText(account, data)
	if err == nil {
		signature[64] += 27 // Transform V from 0/1 to 27/28 according to the yellow paper
	}
	return signature, err
}

// SignTransactionResult represents a RLP encoded signed transaction.
type SignTransactionResult struct {
	Raw hexutil.Bytes      `json:"raw"`
	Tx  *types.Transaction `json:"tx"`
}

// SignTransaction will sign the given transaction with the from account.
// The node needs to have the private key of the account corresponding with
// the given from address and it needs to be unlocked.
func (s *TransactionAPI) SignTransaction(ctx context.Context, args TransactionArgs) (*SignTransactionResult, error) {
	if args.Gas == nil {
		return nil, errors.New("gas not specified")
	}
	if args.GasPrice == nil && (args.MaxPriorityFeePerGas == nil || args.MaxFeePerGas == nil) {
		return nil, errors.New("missing gasPrice or maxFeePerGas/maxPriorityFeePerGas")
	}
	if args.IsEIP4844() {
		return nil, errBlobTxNotSupported
	}
	if args.Nonce == nil {
		return nil, errors.New("nonce not specified")
	}
	if err := args.setDefaults(ctx, s.b, false); err != nil {
		return nil, err
	}
	// Before actually sign the transaction, ensure the transaction fee is reasonable.
	tx := args.toTransaction()
	if err := checkTxFee(tx.GasPrice(), tx.Gas(), s.b.RPCTxFeeCap()); err != nil {
		return nil, err
	}
	signed, err := s.sign(args.from(), tx)
	if err != nil {
		return nil, err
	}
	data, err := signed.MarshalBinary()
	if err != nil {
		return nil, err
	}
	return &SignTransactionResult{data, signed}, nil
}

// PendingTransactions returns the transactions that are in the transaction pool
// and have a from address that is one of the accounts this node manages.
func (s *TransactionAPI) PendingTransactions() ([]*RPCTransaction, error) {
	pending, err := s.b.GetPoolTransactions()
	if err != nil {
		return nil, err
	}
	accounts := make(map[common.Address]struct{})
	for _, wallet := range s.b.AccountManager().Wallets() {
		for _, account := range wallet.Accounts() {
			accounts[account.Address] = struct{}{}
		}
	}
	curHeader := s.b.CurrentHeader()
	transactions := make([]*RPCTransaction, 0, len(pending))
	for _, tx := range pending {
		from, _ := types.Sender(s.signer, tx)
		if _, exists := accounts[from]; exists {
			transactions = append(transactions, NewRPCPendingTransaction(tx, curHeader, s.b.ChainConfig()))
		}
	}
	return transactions, nil
}

// Resend accepts an existing transaction and a new gas price and limit. It will remove
// the given transaction from the pool and reinsert it with the new gas price and limit.
func (s *TransactionAPI) Resend(ctx context.Context, sendArgs TransactionArgs, gasPrice *hexutil.Big, gasLimit *hexutil.Uint64) (common.Hash, error) {
	if sendArgs.Nonce == nil {
		return common.Hash{}, errors.New("missing transaction nonce in transaction spec")
	}
	if err := sendArgs.setDefaults(ctx, s.b, false); err != nil {
		return common.Hash{}, err
	}
	matchTx := sendArgs.toTransaction()

	// Before replacing the old transaction, ensure the _new_ transaction fee is reasonable.
	var price = matchTx.GasPrice()
	if gasPrice != nil {
		price = gasPrice.ToInt()
	}
	var gas = matchTx.Gas()
	if gasLimit != nil {
		gas = uint64(*gasLimit)
	}
	if err := checkTxFee(price, gas, s.b.RPCTxFeeCap()); err != nil {
		return common.Hash{}, err
	}
	// Iterate the pending list for replacement
	pending, err := s.b.GetPoolTransactions()
	if err != nil {
		return common.Hash{}, err
	}
	for _, p := range pending {
		wantSigHash := s.signer.Hash(matchTx)
		pFrom, err := types.Sender(s.signer, p)
		if err == nil && pFrom == sendArgs.from() && s.signer.Hash(p) == wantSigHash {
			// Match. Re-sign and send the transaction.
			if gasPrice != nil && (*big.Int)(gasPrice).Sign() != 0 {
				sendArgs.GasPrice = gasPrice
			}
			if gasLimit != nil && *gasLimit != 0 {
				sendArgs.Gas = gasLimit
			}
			signedTx, err := s.sign(sendArgs.from(), sendArgs.toTransaction())
			if err != nil {
				return common.Hash{}, err
			}
			if err = s.b.SendTx(ctx, signedTx); err != nil {
				return common.Hash{}, err
			}
			return signedTx.Hash(), nil
		}
	}
	return common.Hash{}, fmt.Errorf("transaction %#x not found", matchTx.Hash())
}

// DebugAPI is the collection of Ethereum APIs exposed over the debugging
// namespace.
type DebugAPI struct {
	b Backend
}

// NewDebugAPI creates a new instance of DebugAPI.
func NewDebugAPI(b Backend) *DebugAPI {
	return &DebugAPI{b: b}
}

// GetRawHeader retrieves the RLP encoding for a single header.
func (api *DebugAPI) GetRawHeader(ctx context.Context, blockNrOrHash rpc.BlockNumberOrHash) (hexutil.Bytes, error) {
	var hash common.Hash
	if h, ok := blockNrOrHash.Hash(); ok {
		hash = h
	} else {
		block, err := api.b.BlockByNumberOrHash(ctx, blockNrOrHash)
		if err != nil {
			return nil, err
		}
		hash = block.Hash()
	}
	header, _ := api.b.HeaderByHash(ctx, hash)
	if header == nil {
		return nil, fmt.Errorf("header #%d not found", hash)
	}
	return rlp.EncodeToBytes(header)
}

// GetRawBlock retrieves the RLP encoded for a single block.
func (api *DebugAPI) GetRawBlock(ctx context.Context, blockNrOrHash rpc.BlockNumberOrHash) (hexutil.Bytes, error) {
	var hash common.Hash
	if h, ok := blockNrOrHash.Hash(); ok {
		hash = h
	} else {
		block, err := api.b.BlockByNumberOrHash(ctx, blockNrOrHash)
		if err != nil {
			return nil, err
		}
		hash = block.Hash()
	}
	block, _ := api.b.BlockByHash(ctx, hash)
	if block == nil {
		return nil, fmt.Errorf("block #%d not found", hash)
	}
	return rlp.EncodeToBytes(block)
}

// GetRawReceipts retrieves the binary-encoded receipts of a single block.
func (api *DebugAPI) GetRawReceipts(ctx context.Context, blockNrOrHash rpc.BlockNumberOrHash) ([]hexutil.Bytes, error) {
	var hash common.Hash
	if h, ok := blockNrOrHash.Hash(); ok {
		hash = h
	} else {
		block, err := api.b.BlockByNumberOrHash(ctx, blockNrOrHash)
		if err != nil {
			return nil, err
		}
		hash = block.Hash()
	}
	receipts, err := api.b.GetReceipts(ctx, hash)
	if err != nil {
		return nil, err
	}
	result := make([]hexutil.Bytes, len(receipts))
	for i, receipt := range receipts {
		b, err := receipt.MarshalBinary()
		if err != nil {
			return nil, err
		}
		result[i] = b
	}
	return result, nil
}

// GetRawTransaction returns the bytes of the transaction for the given hash.
func (s *DebugAPI) GetRawTransaction(ctx context.Context, hash common.Hash) (hexutil.Bytes, error) {
	// Retrieve a finalized transaction, or a pooled otherwise
	found, tx, _, _, _, err := s.b.GetTransaction(ctx, hash)
	if !found {
		if tx = s.b.GetPoolTransaction(hash); tx != nil {
			return tx.MarshalBinary()
		}
		if err == nil {
			return nil, nil
		}
		return nil, NewTxIndexingError()
	}
	return tx.MarshalBinary()
}

// PrintBlock retrieves a block and returns its pretty printed form.
func (api *DebugAPI) PrintBlock(ctx context.Context, number uint64) (string, error) {
	block, _ := api.b.BlockByNumber(ctx, rpc.BlockNumber(number))
	if block == nil {
		return "", fmt.Errorf("block #%d not found", number)
	}
	return spew.Sdump(block), nil
}

// ChaindbProperty returns leveldb properties of the key-value database.
func (api *DebugAPI) ChaindbProperty(property string) (string, error) {
	return api.b.ChainDb().Stat(property)
}

// ChaindbCompact flattens the entire key-value database into a single level,
// removing all unused slots and merging all keys.
func (api *DebugAPI) ChaindbCompact() error {
	cstart := time.Now()
	for b := 0; b <= 255; b++ {
		var (
			start = []byte{byte(b)}
			end   = []byte{byte(b + 1)}
		)
		if b == 255 {
			end = nil
		}
		log.Info("Compacting database", "range", fmt.Sprintf("%#X-%#X", start, end), "elapsed", common.PrettyDuration(time.Since(cstart)))
		if err := api.b.ChainDb().Compact(start, end); err != nil {
			log.Error("Database compaction failed", "err", err)
			return err
		}
	}
	return nil
}

// SetHead rewinds the head of the blockchain to a previous block.
func (api *DebugAPI) SetHead(number hexutil.Uint64) {
	api.b.SetHead(uint64(number))
}

func (api *DebugAPI) ChainConfig() *params.ChainConfig {
	return api.b.ChainConfig()
}

// NetAPI offers network related RPC methods
type NetAPI struct {
	net            *p2p.Server
	networkVersion uint64
}

// NewNetAPI creates a new net API instance.
func NewNetAPI(net *p2p.Server, networkVersion uint64) *NetAPI {
	return &NetAPI{net, networkVersion}
}

// Listening returns an indication if the node is listening for network connections.
func (s *NetAPI) Listening() bool {
	return true // always listening
}

// PeerCount returns the number of connected peers
func (s *NetAPI) PeerCount() hexutil.Uint {
	return hexutil.Uint(s.net.PeerCount())
}

// Version returns the current ethereum protocol version.
func (s *NetAPI) Version() string {
	return fmt.Sprintf("%d", s.networkVersion)
}

// checkTxFee is an internal function used to check whether the fee of
// the given transaction is _reasonable_(under the cap).
func checkTxFee(gasPrice *big.Int, gas uint64, cap float64) error {
	// Short circuit if there is no cap for transaction fee at all.
	if cap == 0 {
		return nil
	}
	feeEth := new(big.Float).Quo(new(big.Float).SetInt(new(big.Int).Mul(gasPrice, new(big.Int).SetUint64(gas))), new(big.Float).SetInt(big.NewInt(params.Ether)))
	feeFloat, _ := feeEth.Float64()
	if feeFloat > cap {
		return fmt.Errorf("tx fee (%.2f ether) exceeds the configured cap (%.2f ether)", feeFloat, cap)
	}
	return nil
}<|MERGE_RESOLUTION|>--- conflicted
+++ resolved
@@ -1178,15 +1178,7 @@
 	defer cancel()
 
 	// Get a new instance of the EVM.
-<<<<<<< HEAD
-	msg, err := args.ToMessage(globalGasCap, header.BaseFee)
-	if err != nil {
-		return nil, err
-	}
 	blockCtx := core.NewEVMBlockContext(header, NewChainContext(ctx, b), nil, b.ChainConfig(), state)
-=======
-	blockCtx := core.NewEVMBlockContext(header, NewChainContext(ctx, b), nil)
->>>>>>> 2bd6bd01
 	if blockOverrides != nil {
 		blockOverrides.Apply(&blockCtx)
 	}
